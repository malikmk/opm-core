--- conflicted
+++ resolved
@@ -1,32 +1,9 @@
 AM_CPPFLAGS =					\
 -I$(top_srcdir)					\
-<<<<<<< HEAD
-$(BOOST_CPPFLAGS)				\
+$(OPM_BOOST_CPPFLAGS)				\
 $(ERT_CPPFLAGS)
 
-AM_LDFLAGS = $(BOOST_LDFLAGS) $(ERT_LDFLAGS)
-
-
-LDADD = $(top_builddir)/libopmcore.la
-
-
-noinst_PROGRAMS =                               \
-bo_resprop_test                                 \
-monotcubicinterpolator_test                     \
-param_test                                      \
-sparsetable_test                                \
-sparsevector_test                               \
-test_cartgrid                                   \
-test_column_extract                             \
-test_lapack                                     \
-test_read_vag                                   \
-test_readpolymer                                \
-test_sf2p                                       \
-test_writeVtkData                               \
-=======
-$(OPM_BOOST_CPPFLAGS)
-
-AM_LDFLAGS = $(OPM_BOOST_LDFLAGS)
+AM_LDFLAGS = $(OPM_BOOST_LDFLAGS) $(ERT_LDFLAGS)
 
 
 LDADD =	$(top_builddir)/lib/libopmcore.la
@@ -47,7 +24,6 @@
 test_readpolymer				\
 test_sf2p					\
 test_writeVtkData				\
->>>>>>> d1494351
 unit_test
 
 
