--- conflicted
+++ resolved
@@ -1,10 +1,6 @@
 AM_CPPFLAGS =					\
 -I$(top_srcdir)					\
-<<<<<<< HEAD
-$(OPM_BOOST_CPPFLAGS)				\
-=======
 $(OPM_BOOST_CPPFLAGS) ${SUPERLU_CPPFLAGS}	\
->>>>>>> 31174cf7
 $(ERT_CPPFLAGS)
 
 AM_LDFLAGS = $(OPM_BOOST_LDFLAGS) $(ERT_LDFLAGS)
