/*
  Copyright 2010, 2011, 2012 SINTEF ICT, Applied Mathematics.

  This file is part of the Open Porous Media project (OPM).

  OPM is free software: you can redistribute it and/or modify
  it under the terms of the GNU General Public License as published by
  the Free Software Foundation, either version 3 of the License, or
  (at your option) any later version.

  OPM is distributed in the hope that it will be useful,
  but WITHOUT ANY WARRANTY; without even the implied warranty of
  MERCHANTABILITY or FITNESS FOR A PARTICULAR PURPOSE.  See the
  GNU General Public License for more details.

  You should have received a copy of the GNU General Public License
  along with OPM.  If not, see <http://www.gnu.org/licenses/>.
*/

#include <opm/core/fluid/SaturationPropsFromDeck.hpp>
#include <opm/core/grid.h>
#include <opm/core/utility/buildUniformMonotoneTable.hpp>
#include <opm/core/utility/ErrorMacros.hpp>
#include <iostream>

namespace Opm
{



<<<<<<< HEAD
=======
        // Extract input data.
        // Oil phase should be active.
        if (!phase_usage_.phase_used[Liquid]) {
            THROW("SaturationPropsFromDeck::init()   --  oil phase must be active.");
        }

        // Obtain SATNUM, if it exists, and create cell_to_func_.
        // Otherwise, let the cell_to_func_ mapping be just empty.
        int satfuncs_expected = 1;
        if (deck.hasField("SATNUM")) {
            const std::vector<int>& satnum = deck.getIntegerValue("SATNUM");
            satfuncs_expected = *std::max_element(satnum.begin(), satnum.end());
            const int num_cells = grid.number_of_cells;
            cell_to_func_.resize(num_cells);
            const int* gc = grid.global_cell;
            for (int cell = 0; cell < num_cells; ++cell) {
                const int deck_pos = (gc == NULL) ? cell : gc[cell];
                cell_to_func_[cell] = satnum[deck_pos] - 1;
            }
        }

        // Find number of tables, check for consistency.
        enum { Uninitialized = -1 };
        int num_tables = Uninitialized;
        if (phase_usage_.phase_used[Aqua]) {
            const SWOF::table_t& swof_table = deck.getSWOF().swof_;
            num_tables = swof_table.size();
            if (num_tables < satfuncs_expected) {
                THROW("Found " << num_tables << " SWOF tables, SATNUM specifies at least " << satfuncs_expected);
            }
        }
        if (phase_usage_.phase_used[Vapour]) {
            const SGOF::table_t& sgof_table = deck.getSGOF().sgof_;
            int num_sgof_tables = sgof_table.size();
            if (num_sgof_tables < satfuncs_expected) {
                THROW("Found " << num_tables << " SGOF tables, SATNUM specifies at least " << satfuncs_expected);
            }
            if (num_tables == Uninitialized) {
                num_tables = num_sgof_tables;
            } else if (num_tables != num_sgof_tables) {
                THROW("Inconsistent number of tables in SWOF and SGOF.");
            }
        }

        // Initialize tables.
        satfuncset_.resize(num_tables);
        for (int table = 0; table < num_tables; ++table) {
            satfuncset_[table].init(deck, table, phase_usage_);
        }
    }


    /// Initialize from deck, grid and parameters
    void SaturationPropsFromDeck::init(const EclipseGridParser& deck,
                                       const UnstructuredGrid& grid,
                                       const parameter::ParameterGroup& param)
    {
        phase_usage_ = phaseUsageFromDeck(deck);

        // Extract input data.
        // Oil phase should be active.
        if (!phase_usage_.phase_used[Liquid]) {
            THROW("SaturationPropsFromDeck::init()   --  oil phase must be active.");
        }

        // Obtain SATNUM, if it exists, and create cell_to_func_.
        // Otherwise, let the cell_to_func_ mapping be just empty.
        int satfuncs_expected = 1;
        if (deck.hasField("SATNUM")) {
            const std::vector<int>& satnum = deck.getIntegerValue("SATNUM");
            satfuncs_expected = *std::max_element(satnum.begin(), satnum.end());
            const int num_cells = grid.number_of_cells;
            cell_to_func_.resize(num_cells);
            const int* gc = grid.global_cell;
            for (int cell = 0; cell < num_cells; ++cell) {
                const int deck_pos = (gc == NULL) ? cell : gc[cell];
                cell_to_func_[cell] = satnum[deck_pos] - 1;
            }
        }

        // Find number of tables, check for consistency.
        enum { Uninitialized = -1 };
        int num_tables = Uninitialized;
        if (phase_usage_.phase_used[Aqua]) {
            const SWOF::table_t& swof_table = deck.getSWOF().swof_;
            num_tables = swof_table.size();
            if (num_tables < satfuncs_expected) {
                THROW("Found " << num_tables << " SWOF tables, SATNUM specifies at least " << satfuncs_expected);
            }
        }
        if (phase_usage_.phase_used[Vapour]) {
            const SGOF::table_t& sgof_table = deck.getSGOF().sgof_;
            int num_sgof_tables = sgof_table.size();
            if (num_sgof_tables < satfuncs_expected) {
                THROW("Found " << num_tables << " SGOF tables, SATNUM specifies at least " << satfuncs_expected);
            }
            if (num_tables == Uninitialized) {
                num_tables = num_sgof_tables;
            } else if (num_tables != num_sgof_tables) {
                THROW("Inconsistent number of tables in SWOF and SGOF.");
            }
        }

        // Initialize tables.
        const int tab_size = param.getDefault("tab_size_kr", 200);
        satfuncset_.resize(num_tables);
        for (int table = 0; table < num_tables; ++table) {
            satfuncset_[table].init(deck, table, phase_usage_, tab_size);
        }
    }



    /// \return   P, the number of phases.
    int SaturationPropsFromDeck::numPhases() const
    {
	return phase_usage_.num_phases;
    }




    /// Relative permeability.
    /// \param[in]  n      Number of data points.
    /// \param[in]  s      Array of nP saturation values.
    /// \param[in]  cells  Array of n cell indices to be associated with the s values.
    /// \param[out] kr     Array of nP relperm values, array must be valid before calling.
    /// \param[out] dkrds  If non-null: array of nP^2 relperm derivative values,
    ///                    array must be valid before calling.
    ///                    The P^2 derivative matrix is
    ///                           m_{ij} = \frac{dkr_i}{ds^j},
    ///                    and is output in Fortran order (m_00 m_10 m_20 m01 ...)
    void SaturationPropsFromDeck::relperm(const int n,
                                          const double* s,
                                          const int* cells,
                                          double* kr,
                                          double* dkrds) const
    {
        ASSERT (cells != 0);

        const int np = phase_usage_.num_phases;
        if (dkrds) {
// #pragma omp parallel for
            for (int i = 0; i < n; ++i) {
                funcForCell(cells[i]).evalKrDeriv(s + np*i, kr + np*i, dkrds + np*np*i);
            }
        } else {
// #pragma omp parallel for
            for (int i = 0; i < n; ++i) {
                funcForCell(cells[i]).evalKr(s + np*i, kr + np*i);
            }
        }
    }




    /// Capillary pressure.
    /// \param[in]  n      Number of data points.
    /// \param[in]  s      Array of nP saturation values.
    /// \param[in]  cells  Array of n cell indices to be associated with the s values.
    /// \param[out] pc     Array of nP capillary pressure values, array must be valid before calling.
    /// \param[out] dpcds  If non-null: array of nP^2 derivative values,
    ///                    array must be valid before calling.
    ///                    The P^2 derivative matrix is
    ///                           m_{ij} = \frac{dpc_i}{ds^j},
    ///                    and is output in Fortran order (m_00 m_10 m_20 m01 ...)
    void SaturationPropsFromDeck::capPress(const int n,
                                           const double* s,
                                           const int* cells,
                                           double* pc,
                                           double* dpcds) const
    {
        ASSERT (cells != 0);

        const int np = phase_usage_.num_phases;
        if (dpcds) {
// #pragma omp parallel for
            for (int i = 0; i < n; ++i) {
                funcForCell(cells[i]).evalPcDeriv(s + np*i, pc + np*i, dpcds + np*np*i);
            }
        } else {
// #pragma omp parallel for
            for (int i = 0; i < n; ++i) {
                funcForCell(cells[i]).evalPc(s + np*i, pc + np*i);
            }
        }
    }




    /// Obtain the range of allowable saturation values.
    /// \param[in]  n      Number of data points.
    /// \param[in]  cells  Array of n cell indices.
    /// \param[out] smin   Array of nP minimum s values, array must be valid before calling.
    /// \param[out] smax   Array of nP maximum s values, array must be valid before calling.
    void SaturationPropsFromDeck::satRange(const int n,
                                           const int* cells,
					   double* smin,
					   double* smax) const
    {
        ASSERT (cells != 0);

	const int np = phase_usage_.num_phases;
	for (int i = 0; i < n; ++i) {
	    for (int p = 0; p < np; ++p) {
		smin[np*i + p] = funcForCell(cells[i]).smin_[p];
		smax[np*i + p] = funcForCell(cells[i]).smax_[p];
	    }
	}
    }

    // Map the cell number to the correct function set.
    const SaturationPropsFromDeck::satfunc_t&
    SaturationPropsFromDeck::funcForCell(const int cell) const
    {
        return cell_to_func_.empty() ? satfuncset_[0] : satfuncset_[cell_to_func_[cell]];
    }
>>>>>>> 95fac107
} // namespace Opm

<|MERGE_RESOLUTION|>--- conflicted
+++ resolved
@@ -26,229 +26,8 @@
 namespace Opm
 {
 
+    // This file should be removed in the future.
+    // Holding off until refactoring of SaturationPropsFromDeck class is done.
 
-
-<<<<<<< HEAD
-=======
-        // Extract input data.
-        // Oil phase should be active.
-        if (!phase_usage_.phase_used[Liquid]) {
-            THROW("SaturationPropsFromDeck::init()   --  oil phase must be active.");
-        }
-
-        // Obtain SATNUM, if it exists, and create cell_to_func_.
-        // Otherwise, let the cell_to_func_ mapping be just empty.
-        int satfuncs_expected = 1;
-        if (deck.hasField("SATNUM")) {
-            const std::vector<int>& satnum = deck.getIntegerValue("SATNUM");
-            satfuncs_expected = *std::max_element(satnum.begin(), satnum.end());
-            const int num_cells = grid.number_of_cells;
-            cell_to_func_.resize(num_cells);
-            const int* gc = grid.global_cell;
-            for (int cell = 0; cell < num_cells; ++cell) {
-                const int deck_pos = (gc == NULL) ? cell : gc[cell];
-                cell_to_func_[cell] = satnum[deck_pos] - 1;
-            }
-        }
-
-        // Find number of tables, check for consistency.
-        enum { Uninitialized = -1 };
-        int num_tables = Uninitialized;
-        if (phase_usage_.phase_used[Aqua]) {
-            const SWOF::table_t& swof_table = deck.getSWOF().swof_;
-            num_tables = swof_table.size();
-            if (num_tables < satfuncs_expected) {
-                THROW("Found " << num_tables << " SWOF tables, SATNUM specifies at least " << satfuncs_expected);
-            }
-        }
-        if (phase_usage_.phase_used[Vapour]) {
-            const SGOF::table_t& sgof_table = deck.getSGOF().sgof_;
-            int num_sgof_tables = sgof_table.size();
-            if (num_sgof_tables < satfuncs_expected) {
-                THROW("Found " << num_tables << " SGOF tables, SATNUM specifies at least " << satfuncs_expected);
-            }
-            if (num_tables == Uninitialized) {
-                num_tables = num_sgof_tables;
-            } else if (num_tables != num_sgof_tables) {
-                THROW("Inconsistent number of tables in SWOF and SGOF.");
-            }
-        }
-
-        // Initialize tables.
-        satfuncset_.resize(num_tables);
-        for (int table = 0; table < num_tables; ++table) {
-            satfuncset_[table].init(deck, table, phase_usage_);
-        }
-    }
-
-
-    /// Initialize from deck, grid and parameters
-    void SaturationPropsFromDeck::init(const EclipseGridParser& deck,
-                                       const UnstructuredGrid& grid,
-                                       const parameter::ParameterGroup& param)
-    {
-        phase_usage_ = phaseUsageFromDeck(deck);
-
-        // Extract input data.
-        // Oil phase should be active.
-        if (!phase_usage_.phase_used[Liquid]) {
-            THROW("SaturationPropsFromDeck::init()   --  oil phase must be active.");
-        }
-
-        // Obtain SATNUM, if it exists, and create cell_to_func_.
-        // Otherwise, let the cell_to_func_ mapping be just empty.
-        int satfuncs_expected = 1;
-        if (deck.hasField("SATNUM")) {
-            const std::vector<int>& satnum = deck.getIntegerValue("SATNUM");
-            satfuncs_expected = *std::max_element(satnum.begin(), satnum.end());
-            const int num_cells = grid.number_of_cells;
-            cell_to_func_.resize(num_cells);
-            const int* gc = grid.global_cell;
-            for (int cell = 0; cell < num_cells; ++cell) {
-                const int deck_pos = (gc == NULL) ? cell : gc[cell];
-                cell_to_func_[cell] = satnum[deck_pos] - 1;
-            }
-        }
-
-        // Find number of tables, check for consistency.
-        enum { Uninitialized = -1 };
-        int num_tables = Uninitialized;
-        if (phase_usage_.phase_used[Aqua]) {
-            const SWOF::table_t& swof_table = deck.getSWOF().swof_;
-            num_tables = swof_table.size();
-            if (num_tables < satfuncs_expected) {
-                THROW("Found " << num_tables << " SWOF tables, SATNUM specifies at least " << satfuncs_expected);
-            }
-        }
-        if (phase_usage_.phase_used[Vapour]) {
-            const SGOF::table_t& sgof_table = deck.getSGOF().sgof_;
-            int num_sgof_tables = sgof_table.size();
-            if (num_sgof_tables < satfuncs_expected) {
-                THROW("Found " << num_tables << " SGOF tables, SATNUM specifies at least " << satfuncs_expected);
-            }
-            if (num_tables == Uninitialized) {
-                num_tables = num_sgof_tables;
-            } else if (num_tables != num_sgof_tables) {
-                THROW("Inconsistent number of tables in SWOF and SGOF.");
-            }
-        }
-
-        // Initialize tables.
-        const int tab_size = param.getDefault("tab_size_kr", 200);
-        satfuncset_.resize(num_tables);
-        for (int table = 0; table < num_tables; ++table) {
-            satfuncset_[table].init(deck, table, phase_usage_, tab_size);
-        }
-    }
-
-
-
-    /// \return   P, the number of phases.
-    int SaturationPropsFromDeck::numPhases() const
-    {
-	return phase_usage_.num_phases;
-    }
-
-
-
-
-    /// Relative permeability.
-    /// \param[in]  n      Number of data points.
-    /// \param[in]  s      Array of nP saturation values.
-    /// \param[in]  cells  Array of n cell indices to be associated with the s values.
-    /// \param[out] kr     Array of nP relperm values, array must be valid before calling.
-    /// \param[out] dkrds  If non-null: array of nP^2 relperm derivative values,
-    ///                    array must be valid before calling.
-    ///                    The P^2 derivative matrix is
-    ///                           m_{ij} = \frac{dkr_i}{ds^j},
-    ///                    and is output in Fortran order (m_00 m_10 m_20 m01 ...)
-    void SaturationPropsFromDeck::relperm(const int n,
-                                          const double* s,
-                                          const int* cells,
-                                          double* kr,
-                                          double* dkrds) const
-    {
-        ASSERT (cells != 0);
-
-        const int np = phase_usage_.num_phases;
-        if (dkrds) {
-// #pragma omp parallel for
-            for (int i = 0; i < n; ++i) {
-                funcForCell(cells[i]).evalKrDeriv(s + np*i, kr + np*i, dkrds + np*np*i);
-            }
-        } else {
-// #pragma omp parallel for
-            for (int i = 0; i < n; ++i) {
-                funcForCell(cells[i]).evalKr(s + np*i, kr + np*i);
-            }
-        }
-    }
-
-
-
-
-    /// Capillary pressure.
-    /// \param[in]  n      Number of data points.
-    /// \param[in]  s      Array of nP saturation values.
-    /// \param[in]  cells  Array of n cell indices to be associated with the s values.
-    /// \param[out] pc     Array of nP capillary pressure values, array must be valid before calling.
-    /// \param[out] dpcds  If non-null: array of nP^2 derivative values,
-    ///                    array must be valid before calling.
-    ///                    The P^2 derivative matrix is
-    ///                           m_{ij} = \frac{dpc_i}{ds^j},
-    ///                    and is output in Fortran order (m_00 m_10 m_20 m01 ...)
-    void SaturationPropsFromDeck::capPress(const int n,
-                                           const double* s,
-                                           const int* cells,
-                                           double* pc,
-                                           double* dpcds) const
-    {
-        ASSERT (cells != 0);
-
-        const int np = phase_usage_.num_phases;
-        if (dpcds) {
-// #pragma omp parallel for
-            for (int i = 0; i < n; ++i) {
-                funcForCell(cells[i]).evalPcDeriv(s + np*i, pc + np*i, dpcds + np*np*i);
-            }
-        } else {
-// #pragma omp parallel for
-            for (int i = 0; i < n; ++i) {
-                funcForCell(cells[i]).evalPc(s + np*i, pc + np*i);
-            }
-        }
-    }
-
-
-
-
-    /// Obtain the range of allowable saturation values.
-    /// \param[in]  n      Number of data points.
-    /// \param[in]  cells  Array of n cell indices.
-    /// \param[out] smin   Array of nP minimum s values, array must be valid before calling.
-    /// \param[out] smax   Array of nP maximum s values, array must be valid before calling.
-    void SaturationPropsFromDeck::satRange(const int n,
-                                           const int* cells,
-					   double* smin,
-					   double* smax) const
-    {
-        ASSERT (cells != 0);
-
-	const int np = phase_usage_.num_phases;
-	for (int i = 0; i < n; ++i) {
-	    for (int p = 0; p < np; ++p) {
-		smin[np*i + p] = funcForCell(cells[i]).smin_[p];
-		smax[np*i + p] = funcForCell(cells[i]).smax_[p];
-	    }
-	}
-    }
-
-    // Map the cell number to the correct function set.
-    const SaturationPropsFromDeck::satfunc_t&
-    SaturationPropsFromDeck::funcForCell(const int cell) const
-    {
-        return cell_to_func_.empty() ? satfuncset_[0] : satfuncset_[cell_to_func_[cell]];
-    }
->>>>>>> 95fac107
 } // namespace Opm
 
