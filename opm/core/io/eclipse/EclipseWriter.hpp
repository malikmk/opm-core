/*
  Copyright (c) 2013 Andreas Lauser
  Copyright (c) 2013 Uni Research AS

  This file is part of the Open Porous Media project (OPM).

  OPM is free software: you can redistribute it and/or modify
  it under the terms of the GNU General Public License as published by
  the Free Software Foundation, either version 3 of the License, or
  (at your option) any later version.

  OPM is distributed in the hope that it will be useful,
  but WITHOUT ANY WARRANTY; without even the implied warranty of
  MERCHANTABILITY or FITNESS FOR A PARTICULAR PURPOSE.  See the
  GNU General Public License for more details.

  You should have received a copy of the GNU General Public License
  along with OPM.  If not, see <http://www.gnu.org/licenses/>.
*/

#ifndef OPM_ECLIPSE_WRITER_HPP
#define OPM_ECLIPSE_WRITER_HPP

#include <opm/core/io/OutputWriter.hpp>
#include <opm/core/props/BlackoilPhases.hpp>

#include <opm/parser/eclipse/Deck/Deck.hpp>

#include <string>
#include <vector>
#include <memory>  // std::unique_ptr

struct UnstructuredGrid;
struct EclipseSummary;

namespace Opm {

// forward declarations
class SimulatorState;
class SimulatorTimer;
class WellState;

namespace parameter { class ParameterGroup; }

/*!
 * \brief A class to write the reservoir state and the well state of a
 *        blackoil simulation to disk using the Eclipse binary format.
 *
 * This class only writes files if the 'write_output' parameter is set
 * to 1. It needs the ERT libraries to write to disk, so if the
 * 'write_output' parameter is set but ERT is not available, all
 * methods throw a std::runtime_error.
 */
class EclipseWriter : public OutputWriter
{
public:
    /*!
     * \brief Sets the common attributes required to write eclipse
<<<<<<< HEAD
     * binary files using ERT.
     */
    EclipseWriter(const parameter::ParameterGroup& params,
                  std::shared_ptr <EclipseGridParser> parser,
                  std::shared_ptr <const UnstructuredGrid> grid);

    EclipseWriter (const parameter::ParameterGroup& params,
                   std::shared_ptr <const EclipseGridParser> parser,
                   int number_of_cells, const int* global_cell, const int* cart_dims,
                   int dimension);

    /*!
     * \brief Sets the common attributes required to write eclipse
=======
>>>>>>> f0c334a9
     *        binary files using ERT.
     */
    EclipseWriter(const parameter::ParameterGroup& params,
                  Opm::DeckConstPtr newParserDeck,
                  std::shared_ptr <const UnstructuredGrid> grid);

    /*!
     * \brief Sets the common attributes required to write eclipse
     *        binary files using ERT.
     */
    EclipseWriter(const parameter::ParameterGroup& params,
                  Opm::DeckConstPtr newParserDeck,
                  int number_of_cells, const int* global_cell, const int* cart_dims,
                  int dimension);


                 
    /**
     * We need a destructor in the compilation unit to avoid the
     * EclipseSummary being a complete type here.
     */
    virtual ~EclipseWriter ();

    /**
     * Write the static eclipse data (grid, PVT curves, etc) to disk.
     */
    virtual void writeInit(const SimulatorTimer &timer);

    /*!
     * \brief Write a reservoir state and summary information to disk.
     *
     *
     * The reservoir state can be inspected with visualization tools like
     * ResInsight.
     *
     * The summary information can then be visualized using tools from
     * ERT or ECLIPSE. Note that calling this method is only
     * meaningful after the first time step has been completed.
     *
     * \param[in] reservoirState The thermodynamic state of the reservoir
     * \param[in] wellState The production/injection data for all wells
     */
    virtual void writeTimeStep(const SimulatorTimer& timer,
                               const SimulatorState& reservoirState,
                               const WellState& wellState);

private:
    Opm::DeckConstPtr newParserDeck_;
    int number_of_cells_;
    int dimensions_;
    const int* cart_dims_;
    const int* global_cell_;
    bool enableOutput_;
    int outputInterval_;
    int outputTimeStepIdx_;
    std::string outputDir_;
    std::string baseName_;
    PhaseUsage uses_;           // active phases in the input deck
    std::shared_ptr <EclipseSummary> summary_;
<<<<<<< HEAD

    void activeToGlobalCellData_(std::vector<double> &globalCellsBuf,
                                 const std::vector<double> &activeCellsBuf,
                                 const std::vector<double> &inactiveCellsBuf) const;

    /// Write solution field variables (pressure and saturation)
    void writeSolution_(const SimulatorTimer& timer,
                        const SimulatorState& reservoirState);

    void init(const parameter::ParameterGroup& params);
=======
>>>>>>> f0c334a9
};
} // namespace Opm


#endif // OPM_ECLIPSE_WRITER_HPP<|MERGE_RESOLUTION|>--- conflicted
+++ resolved
@@ -56,22 +56,6 @@
 public:
     /*!
      * \brief Sets the common attributes required to write eclipse
-<<<<<<< HEAD
-     * binary files using ERT.
-     */
-    EclipseWriter(const parameter::ParameterGroup& params,
-                  std::shared_ptr <EclipseGridParser> parser,
-                  std::shared_ptr <const UnstructuredGrid> grid);
-
-    EclipseWriter (const parameter::ParameterGroup& params,
-                   std::shared_ptr <const EclipseGridParser> parser,
-                   int number_of_cells, const int* global_cell, const int* cart_dims,
-                   int dimension);
-
-    /*!
-     * \brief Sets the common attributes required to write eclipse
-=======
->>>>>>> f0c334a9
      *        binary files using ERT.
      */
     EclipseWriter(const parameter::ParameterGroup& params,
@@ -131,19 +115,8 @@
     std::string baseName_;
     PhaseUsage uses_;           // active phases in the input deck
     std::shared_ptr <EclipseSummary> summary_;
-<<<<<<< HEAD
-
-    void activeToGlobalCellData_(std::vector<double> &globalCellsBuf,
-                                 const std::vector<double> &activeCellsBuf,
-                                 const std::vector<double> &inactiveCellsBuf) const;
-
-    /// Write solution field variables (pressure and saturation)
-    void writeSolution_(const SimulatorTimer& timer,
-                        const SimulatorState& reservoirState);
 
     void init(const parameter::ParameterGroup& params);
-=======
->>>>>>> f0c334a9
 };
 } // namespace Opm
 
