# -*- mode: cmake; tab-width: 2; indent-tabs-mode: t; truncate-lines: t; compile-command: "cmake -Wdev" -*-
# vim: set filetype=cmake autoindent tabstop=2 shiftwidth=2 noexpandtab softtabstop=2 nowrap:

# This file sets up five lists:
#	MAIN_SOURCE_FILES     List of compilation units which will be included in
#	                      the library. If it isn't on this list, it won't be
#	                      part of the library. Please try to keep it sorted to
#	                      maintain sanity.
#
#	TEST_SOURCE_FILES     List of programs that will be run as unit tests.
#
#	TEST_DATA_FILES       Files from the source three that should be made
#	                      available in the corresponding location in the build
#	                      tree in order to run tests there.
#
#	EXAMPLE_SOURCE_FILES  Other programs that will be compiled as part of the
#	                      build, but which is not part of the library nor is
#	                      run as tests.
#
#	PUBLIC_HEADER_FILES   List of public header files that should be
#	                      distributed together with the library. The source
#	                      files can of course include other files than these;
#	                      you should only add to this list if the *user* of
#	                      the library needs it.
#
# ATTIC_FILES           Unmaintained files. This for the projects developers
#                       only. Don't expect these files to build.

# originally generated with the command:
# find opm -name '*.c*' -printf '\t%p\n' | sort
list (APPEND MAIN_SOURCE_FILES
  opm/core/grid/GridHelpers.cpp
	opm/core/grid/GridManager.cpp
	opm/core/grid/GridUtilities.cpp
	opm/core/grid/grid.c
	opm/core/grid/cart_grid.c
	opm/core/grid/cornerpoint_grid.c
	opm/core/grid/cpgpreprocess/facetopology.c
	opm/core/grid/cpgpreprocess/geometry.c
	opm/core/grid/cpgpreprocess/preprocess.c
	opm/core/grid/cpgpreprocess/uniquepoints.c
	opm/core/io/eclipse/EclipseGridInspector.cpp
	opm/core/io/eclipse/EclipseWriter.cpp
	opm/core/io/eclipse/EclipseReader.cpp
	opm/core/io/eclipse/EclipseWriteRFTHandler.cpp
	opm/core/io/eclipse/writeECLData.cpp
	opm/core/io/OutputWriter.cpp
	opm/core/io/vag/vag.cpp
	opm/core/io/vtk/writeVtkData.cpp
	opm/core/linalg/LinearSolverFactory.cpp
	opm/core/linalg/LinearSolverInterface.cpp
	opm/core/linalg/LinearSolverIstl.cpp
	opm/core/linalg/LinearSolverUmfpack.cpp
	opm/core/linalg/LinearSolverPetsc.cpp
	opm/core/linalg/call_umfpack.c
	opm/core/linalg/sparse_sys.c
	opm/core/pressure/CompressibleTpfa.cpp
	opm/core/pressure/FlowBCManager.cpp
	opm/core/pressure/IncompTpfa.cpp
	opm/core/pressure/IncompTpfaSinglePhase.cpp
	opm/core/pressure/cfsh.c
	opm/core/pressure/flow_bc.c
	opm/core/pressure/fsh.c
	opm/core/pressure/fsh_common_impl.c
	opm/core/pressure/ifsh.c
	opm/core/pressure/mimetic/hybsys.c
	opm/core/pressure/mimetic/hybsys_global.c
	opm/core/pressure/mimetic/mimetic.c
	opm/core/pressure/msmfem/coarse_conn.c
	opm/core/pressure/msmfem/coarse_sys.c
	opm/core/pressure/msmfem/dfs.c
	opm/core/pressure/msmfem/hash_set.c
	opm/core/pressure/msmfem/ifsh_ms.c
	opm/core/pressure/msmfem/partition.c
	opm/core/pressure/tpfa/cfs_tpfa.c
	opm/core/pressure/tpfa/cfs_tpfa_residual.c
	opm/core/pressure/tpfa/compr_bc.c
	opm/core/pressure/tpfa/compr_quant.c
	opm/core/pressure/tpfa/compr_quant_general.c
	opm/core/pressure/tpfa/compr_source.c
	opm/core/pressure/tpfa/ifs_tpfa.c
	opm/core/pressure/tpfa/TransTpfa.cpp
	opm/core/pressure/tpfa/trans_tpfa.c
	opm/core/pressure/legacy_well.c
	opm/core/props/BlackoilPropertiesBasic.cpp
	opm/core/props/BlackoilPropertiesFromDeck.cpp
	opm/core/props/IncompPropertiesBasic.cpp
	opm/core/props/IncompPropertiesFromDeck.cpp
	opm/core/props/IncompPropertiesSinglePhase.cpp
	opm/core/props/pvt/BlackoilPvtProperties.cpp
	opm/core/props/pvt/PvtPropertiesBasic.cpp
	opm/core/props/pvt/PvtPropertiesIncompFromDeck.cpp
	opm/core/props/pvt/PvtDead.cpp
	opm/core/props/pvt/PvtDeadSpline.cpp
	opm/core/props/pvt/PvtInterface.cpp
	opm/core/props/pvt/PvtLiveGas.cpp
	opm/core/props/pvt/PvtLiveOil.cpp
	opm/core/props/rock/RockBasic.cpp
	opm/core/props/rock/RockCompressibility.cpp
	opm/core/props/rock/RockFromDeck.cpp
	opm/core/props/satfunc/SaturationPropsBasic.cpp
	opm/core/props/satfunc/SaturationPropsFromDeck.cpp
	opm/core/props/satfunc/RelpermDiagnostics.cpp
	opm/core/simulator/AdaptiveSimulatorTimer.cpp
	opm/core/simulator/BlackoilState.cpp
	opm/core/simulator/TimeStepControl.cpp
	opm/core/simulator/SimulatorCompressibleTwophase.cpp
	opm/core/simulator/SimulatorIncompTwophase.cpp
	opm/core/simulator/SimulatorOutput.cpp
	opm/core/simulator/SimulatorReport.cpp
	opm/core/simulator/SimulatorState.cpp
	opm/core/simulator/SimulatorTimer.cpp
	opm/core/flowdiagnostics/AnisotropicEikonal.cpp
	opm/core/flowdiagnostics/DGBasis.cpp
	opm/core/flowdiagnostics/FlowDiagnostics.cpp
	opm/core/flowdiagnostics/TofReorder.cpp
	opm/core/flowdiagnostics/TofDiscGalReorder.cpp
	opm/core/transport/TransportSolverTwophaseInterface.cpp
	opm/core/transport/implicit/TransportSolverTwophaseImplicit.cpp
	opm/core/transport/implicit/transport_source.c
	opm/core/transport/minimal/spu_explicit.c
	opm/core/transport/minimal/spu_implicit.c
	opm/core/transport/reorder/TransportSolverCompressibleTwophaseReorder.cpp
	opm/core/transport/reorder/ReorderSolverInterface.cpp
	opm/core/transport/reorder/TransportSolverTwophaseReorder.cpp
	opm/core/transport/reorder/reordersequence.cpp
	opm/core/transport/reorder/tarjan.c
	opm/core/utility/compressedToCartesian.cpp
	opm/core/utility/Event.cpp
	opm/core/utility/MonotCubicInterpolator.cpp
	opm/core/utility/StopWatch.cpp
	opm/core/utility/VelocityInterpolation.cpp
	opm/core/utility/WachspressCoord.cpp
	opm/core/utility/miscUtilities.cpp
       opm/core/utility/opm_memcmp_double.c
	opm/core/utility/miscUtilitiesBlackoil.cpp
	opm/core/utility/NullStream.cpp
	opm/core/utility/parameters/Parameter.cpp
	opm/core/utility/parameters/ParameterGroup.cpp
	opm/core/utility/parameters/ParameterTools.cpp
	opm/core/utility/parameters/ParameterXML.cpp
	opm/core/utility/parameters/tinyxml/tinystr.cpp
	opm/core/utility/parameters/tinyxml/tinyxml.cpp
	opm/core/utility/parameters/tinyxml/tinyxmlerror.cpp
	opm/core/utility/parameters/tinyxml/tinyxmlparser.cpp
	opm/core/utility/parameters/tinyxml/xmltest.cpp
	opm/core/wells/InjectionSpecification.cpp
	opm/core/wells/ProductionSpecification.cpp
	opm/core/wells/WellCollection.cpp
	opm/core/wells/WellsGroup.cpp
	opm/core/wells/WellsManager.cpp
	opm/core/wells/wells.c
	opm/core/wells/well_controls.c
	)

# originally generated with the command:
# find tests -name '*.cpp' -a ! -wholename '*/not-unit/*' -printf '\t%p\n' | sort
list (APPEND TEST_SOURCE_FILES
  tests/test_writenumwells.cpp
	tests/test_readWriteWellStateData.cpp
	tests/test_EclipseWriter.cpp
	tests/test_EclipseWriteRFTHandler.cpp
	tests/test_compressedpropertyaccess.cpp
	tests/test_dgbasis.cpp
	tests/test_cartgrid.cpp
  tests/test_ug.cpp
	tests/test_cubic.cpp
	tests/test_event.cpp
	tests/test_flowdiagnostics.cpp
	tests/test_nonuniformtablelinear.cpp
	tests/test_parallelistlinformation.cpp
	tests/test_sparsevector.cpp
	tests/test_sparsetable.cpp
       #tests/test_thresholdpressure.cpp
       tests/test_velocityinterpolation.cpp
	tests/test_quadratures.cpp
	tests/test_uniformtablelinear.cpp
	tests/test_wells.cpp
	tests/test_wachspresscoord.cpp
	tests/test_column_extract.cpp
	tests/test_geom2d.cpp
	tests/test_linearsolver.cpp
	tests/test_parallel_linearsolver.cpp
	tests/test_param.cpp
	tests/test_blackoilfluid.cpp
	tests/test_satfunc.cpp
	tests/test_shadow.cpp
	tests/test_equil.cpp
	tests/test_regionmapping.cpp
	tests/test_units.cpp
	tests/test_blackoilstate.cpp
	tests/test_parser.cpp
	tests/test_wellsmanager.cpp
	tests/test_wellcontrols.cpp
	tests/test_wellsgroup.cpp
	tests/test_wellcollection.cpp
	tests/test_timer.cpp
	tests/test_minpvprocessor.cpp
	tests/test_pinchprocessor.cpp
	tests/test_gridutilities.cpp
	tests/test_anisotropiceikonal.cpp
	tests/test_stoppedwells.cpp
<<<<<<< HEAD
	tests/test_relpermdiagnostics.cpp
=======
        tests/test_norne_pvt.cpp
>>>>>>> e8ab4341
  )

# originally generated with the command:
# find tests -name '*.xml' -a ! -wholename '*/not-unit/*' -printf '\t%p\n' | sort
list (APPEND TEST_DATA_FILES
	tests/extratestdata.xml
	tests/testdata.xml
	tests/liveoil.DATA
	tests/capillary.DATA
	tests/capillary_overlap.DATA
	tests/compressed_gridproperty.data
	tests/deadfluids.DATA
	tests/equil_livegas.DATA
	tests/equil_liveoil.DATA
	tests/equil_rsvd_and_rvvd.DATA
	tests/wetgas.DATA
	tests/satfuncStandard.DATA
	tests/satfuncEPSBase.DATA
	tests/satfuncEPS_A.DATA
	tests/satfuncEPS_B.DATA
	tests/satfuncEPS_C.DATA
	tests/satfuncEPS_D.DATA
	tests/testBlackoilState1.DATA
	tests/testBlackoilState2.DATA
  tests/testBlackoilState3.DATA
  tests/testPinch1.DATA
	tests/wells_manager_data.data
	tests/wells_manager_data_expanded.data
	tests/wells_manager_data_wellSTOP.data
        tests/wells_group.data
        tests/TESTTIMER.DATA
        tests/CORNERPOINT_ACTNUM.DATA
        tests/wells_stopped.data
<<<<<<< HEAD
				tests/relpermDiagnostics.DATA
	)
=======
        tests/norne_pvt.data
        )
>>>>>>> e8ab4341

# originally generated with the command:
# find tutorials examples -name '*.c*' -printf '\t%p\n' | sort
list (APPEND EXAMPLE_SOURCE_FILES
	examples/compute_eikonal_from_files.cpp
	examples/compute_initial_state.cpp
	examples/compute_tof.cpp
	examples/compute_tof_from_files.cpp
  examples/mirror_grid.cpp
	examples/sim_2p_comp_reorder.cpp
	examples/sim_2p_incomp.cpp
	examples/wells_example.cpp
	examples/diagnose_relperm.cpp
	tutorials/tutorial1.cpp
	tutorials/tutorial2.cpp
	tutorials/tutorial3.cpp
	tutorials/tutorial4.cpp
	)

# originally generated with the command:
# find attic -name '*.c*' -printf '\t%p\n' | sort
list (APPEND ATTIC_FILES
	attic/test_cfs_tpfa.c
	attic/test_jacsys.cpp
	attic/test_lapack.cpp
	attic/test_read_grid.c
	attic/test_read_vag.cpp
	attic/test_writeVtkData.cpp
	)

# programs listed here will not only be compiled, but also marked for
# installation
list (APPEND PROGRAM_SOURCE_FILES
  examples/mirror_grid.cpp
	examples/sim_2p_comp_reorder.cpp
	examples/sim_2p_incomp.cpp
	)

# originally generated with the command:
# find opm -name '*.h*' -a ! -name '*-pch.hpp' -printf '\t%p\n' | sort
list (APPEND PUBLIC_HEADER_FILES
	opm/core/doxygen_main.hpp
	opm/core/grid.h
	opm/core/grid/CellQuadrature.hpp
	opm/core/grid/ColumnExtract.hpp
	opm/core/grid/FaceQuadrature.hpp
	opm/core/grid/GridHelpers.hpp
	opm/core/grid/GridManager.hpp
	opm/core/grid/GridUtilities.hpp
	opm/core/grid/MinpvProcessor.hpp
	opm/core/grid/PinchProcessor.hpp
	opm/core/grid/cart_grid.h
	opm/core/grid/cornerpoint_grid.h
	opm/core/grid/cpgpreprocess/facetopology.h
	opm/core/grid/cpgpreprocess/geometry.h
	opm/core/grid/cpgpreprocess/preprocess.h
	opm/core/grid/cpgpreprocess/uniquepoints.h
	opm/core/io/eclipse/CornerpointChopper.hpp
	opm/core/io/eclipse/EclipseIOUtil.hpp
	opm/core/io/eclipse/EclipseGridInspector.hpp
	opm/core/io/eclipse/EclipseUnits.hpp
	opm/core/io/eclipse/EclipseWriter.hpp
	opm/core/io/eclipse/EclipseReader.hpp
	opm/core/io/eclipse/EclipseWriteRFTHandler.hpp
	opm/core/io/eclipse/writeECLData.hpp
	opm/core/io/OutputWriter.hpp
	opm/core/io/vag/vag.hpp
	opm/core/io/vtk/writeVtkData.hpp
	opm/core/linalg/LinearSolverFactory.hpp
	opm/core/linalg/LinearSolverInterface.hpp
	opm/core/linalg/LinearSolverIstl.hpp
	opm/core/linalg/LinearSolverUmfpack.hpp
	opm/core/linalg/LinearSolverPetsc.hpp
	opm/core/linalg/ParallelIstlInformation.hpp
	opm/core/linalg/blas_lapack.h
	opm/core/linalg/call_umfpack.h
	opm/core/linalg/sparse_sys.h
	opm/core/wells.h
	opm/core/well_controls.h
	opm/core/pressure/CompressibleTpfa.hpp
	opm/core/pressure/FlowBCManager.hpp
	opm/core/pressure/IncompTpfa.hpp
	opm/core/pressure/IncompTpfaSinglePhase.hpp
	opm/core/pressure/flow_bc.h
	opm/core/pressure/fsh.h
	opm/core/pressure/fsh_common_impl.h
	opm/core/pressure/legacy_well.h
	opm/core/pressure/mimetic/hybsys.h
	opm/core/pressure/mimetic/hybsys_global.h
	opm/core/pressure/mimetic/mimetic.h
	opm/core/pressure/msmfem/coarse_conn.h
	opm/core/pressure/msmfem/coarse_sys.h
	opm/core/pressure/msmfem/dfs.h
	opm/core/pressure/msmfem/hash_set.h
	opm/core/pressure/msmfem/ifsh_ms.h
	opm/core/pressure/msmfem/partition.h
	opm/core/pressure/tpfa/cfs_tpfa.h
	opm/core/pressure/tpfa/cfs_tpfa_residual.h
	opm/core/pressure/tpfa/compr_bc.h
	opm/core/pressure/tpfa/compr_quant.h
	opm/core/pressure/tpfa/compr_quant_general.h
	opm/core/pressure/tpfa/compr_source.h
	opm/core/pressure/tpfa/ifs_tpfa.h
	opm/core/pressure/tpfa/TransTpfa.hpp
	opm/core/pressure/tpfa/TransTpfa_impl.hpp
	opm/core/pressure/tpfa/trans_tpfa.h
	opm/core/props/BlackoilPhases.hpp
	opm/core/props/BlackoilPropertiesBasic.hpp
	opm/core/props/BlackoilPropertiesFromDeck.hpp
	opm/core/props/BlackoilPropertiesInterface.hpp
	opm/core/props/IncompPropertiesBasic.hpp
	opm/core/props/IncompPropertiesFromDeck.hpp
	opm/core/props/IncompPropertiesInterface.hpp
	opm/core/props/IncompPropertiesShadow.hpp
	opm/core/props/IncompPropertiesShadow_impl.hpp
	opm/core/props/IncompPropertiesSinglePhase.hpp
	opm/core/props/phaseUsageFromDeck.hpp
	opm/core/props/pvt/BlackoilPvtProperties.hpp
	opm/core/props/pvt/PvtPropertiesBasic.hpp
	opm/core/props/pvt/PvtPropertiesIncompFromDeck.hpp
	opm/core/props/pvt/PvtConstCompr.hpp
	opm/core/props/pvt/PvtDead.hpp
	opm/core/props/pvt/PvtDeadSpline.hpp
	opm/core/props/pvt/PvtInterface.hpp
	opm/core/props/pvt/PvtLiveGas.hpp
	opm/core/props/pvt/PvtLiveOil.hpp
	opm/core/props/pvt/ThermalWaterPvtWrapper.hpp
	opm/core/props/pvt/ThermalOilPvtWrapper.hpp
	opm/core/props/pvt/ThermalGasPvtWrapper.hpp
	opm/core/props/rock/RockBasic.hpp
	opm/core/props/rock/RockCompressibility.hpp
	opm/core/props/rock/RockFromDeck.hpp
	opm/core/props/satfunc/SaturationPropsBasic.hpp
	opm/core/props/satfunc/SaturationPropsFromDeck.hpp
	opm/core/props/satfunc/SaturationPropsInterface.hpp
	opm/core/props/satfunc/RelpermDiagnostics.hpp
	opm/core/simulator/AdaptiveSimulatorTimer.hpp
	opm/core/simulator/AdaptiveTimeStepping.hpp
	opm/core/simulator/AdaptiveTimeStepping_impl.hpp
	opm/core/simulator/BlackoilState.hpp
  opm/core/simulator/BlackoilStateToFluidState.hpp
	opm/core/simulator/EquilibrationHelpers.hpp
  opm/core/simulator/ExplicitArraysFluidState.hpp
	opm/core/simulator/ExplicitArraysSatDerivativesFluidState.hpp
	opm/core/simulator/TimeStepControl.hpp
	opm/core/simulator/SimulatorCompressibleTwophase.hpp
	opm/core/simulator/SimulatorIncompTwophase.hpp
	opm/core/simulator/SimulatorOutput.hpp
	opm/core/simulator/SimulatorReport.hpp
	opm/core/simulator/SimulatorState.hpp
	opm/core/simulator/SimulatorTimerInterface.hpp
	opm/core/simulator/SimulatorTimer.hpp
	opm/core/simulator/TimeStepControlInterface.hpp
	opm/core/simulator/TwophaseState.hpp
	opm/core/simulator/TwophaseState_impl.hpp
	opm/core/simulator/WellState.hpp
	opm/core/simulator/initState.hpp
	opm/core/simulator/initState_impl.hpp
	opm/core/simulator/initStateEquil.hpp
	opm/core/simulator/initStateEquil_impl.hpp
	opm/core/flowdiagnostics/AnisotropicEikonal.hpp
	opm/core/flowdiagnostics/DGBasis.hpp
	opm/core/flowdiagnostics/FlowDiagnostics.hpp
	opm/core/flowdiagnostics/TofReorder.hpp
	opm/core/flowdiagnostics/TofDiscGalReorder.hpp
	opm/core/transport/TransportSolverTwophaseInterface.hpp
	opm/core/transport/implicit/CSRMatrixBlockAssembler.hpp
	opm/core/transport/implicit/CSRMatrixUmfpackSolver.hpp
	opm/core/transport/implicit/ImplicitAssembly.hpp
	opm/core/transport/implicit/ImplicitTransport.hpp
	opm/core/transport/implicit/JacobianSystem.hpp
	opm/core/transport/implicit/NormSupport.hpp
	opm/core/transport/implicit/SinglePointUpwindTwoPhase.hpp
	opm/core/transport/implicit/TransportSolverTwophaseImplicit.hpp
	opm/core/transport/implicit/SimpleFluid2pWrappingProps.hpp
	opm/core/transport/implicit/SimpleFluid2pWrappingProps_impl.hpp
	opm/core/transport/implicit/transport_source.h
	opm/core/transport/minimal/spu_explicit.h
	opm/core/transport/minimal/spu_implicit.h
	opm/core/transport/reorder/TransportSolverCompressibleTwophaseReorder.hpp
	opm/core/transport/reorder/ReorderSolverInterface.hpp
	opm/core/transport/reorder/TransportSolverTwophaseReorder.hpp
	opm/core/transport/reorder/reordersequence.h
	opm/core/transport/reorder/tarjan.h
	opm/core/utility/Average.hpp
	opm/core/utility/CompressedPropertyAccess.hpp
	opm/core/utility/compressedToCartesian.hpp
	opm/core/utility/DataMap.hpp
	opm/core/utility/Event.hpp
	opm/core/utility/Event_impl.hpp
	opm/core/utility/Factory.hpp
	opm/core/utility/MonotCubicInterpolator.hpp
	opm/core/utility/opm_memcmp_double.h
	opm/core/utility/NonuniformTableLinear.hpp
	opm/core/utility/NullStream.hpp
	opm/core/utility/RegionMapping.hpp
	opm/core/utility/RootFinders.hpp
	opm/core/utility/SparseTable.hpp
	opm/core/utility/SparseVector.hpp
	opm/core/utility/StopWatch.hpp
	opm/core/utility/UniformTableLinear.hpp
	opm/core/utility/Units.hpp
	opm/core/utility/VelocityInterpolation.hpp
	opm/core/utility/WachspressCoord.hpp
	opm/core/utility/buildUniformMonotoneTable.hpp
	opm/core/utility/have_boost_redef.hpp
	opm/core/utility/linearInterpolation.hpp
	opm/core/utility/miscUtilities.hpp
	opm/core/utility/miscUtilities_impl.hpp
	opm/core/utility/miscUtilitiesBlackoil.hpp
	opm/core/utility/parameters/Parameter.hpp
	opm/core/utility/parameters/ParameterGroup.hpp
	opm/core/utility/parameters/ParameterGroup_impl.hpp
	opm/core/utility/parameters/ParameterMapItem.hpp
	opm/core/utility/parameters/ParameterRequirement.hpp
	opm/core/utility/parameters/ParameterStrings.hpp
	opm/core/utility/parameters/ParameterTools.hpp
	opm/core/utility/parameters/ParameterXML.hpp
	opm/core/utility/parameters/tinyxml/tinystr.h
	opm/core/utility/parameters/tinyxml/tinyxml.h
	opm/core/utility/share_obj.hpp
	opm/core/utility/thresholdPressures.hpp
	opm/core/wells/InjectionSpecification.hpp
	opm/core/wells/ProductionSpecification.hpp
	opm/core/wells/WellCollection.hpp
	opm/core/wells/WellsGroup.hpp
	opm/core/wells/WellsManager.hpp
	opm/core/wells/WellsManager_impl.hpp
	)<|MERGE_RESOLUTION|>--- conflicted
+++ resolved
@@ -200,11 +200,8 @@
 	tests/test_gridutilities.cpp
 	tests/test_anisotropiceikonal.cpp
 	tests/test_stoppedwells.cpp
-<<<<<<< HEAD
 	tests/test_relpermdiagnostics.cpp
-=======
         tests/test_norne_pvt.cpp
->>>>>>> e8ab4341
   )
 
 # originally generated with the command:
@@ -238,13 +235,9 @@
         tests/TESTTIMER.DATA
         tests/CORNERPOINT_ACTNUM.DATA
         tests/wells_stopped.data
-<<<<<<< HEAD
 				tests/relpermDiagnostics.DATA
-	)
-=======
         tests/norne_pvt.data
         )
->>>>>>> e8ab4341
 
 # originally generated with the command:
 # find tutorials examples -name '*.c*' -printf '\t%p\n' | sort
