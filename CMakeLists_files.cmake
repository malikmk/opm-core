# -*- mode: cmake; tab-width: 2; indent-tabs-mode: t; truncate-lines: t; compile-command: "cmake -Wdev" -*-
# vim: set filetype=cmake autoindent tabstop=2 shiftwidth=2 noexpandtab softtabstop=2 nowrap:

# This file sets up five lists:
#	MAIN_SOURCE_FILES     List of compilation units which will be included in
#	                      the library. If it isn't on this list, it won't be
#	                      part of the library. Please try to keep it sorted to
#	                      maintain sanity.
#
#	TEST_SOURCE_FILES     List of programs that will be run as unit tests.
#
#	TEST_DATA_FILES       Files from the source three that should be made
#	                      available in the corresponding location in the build
#	                      tree in order to run tests there.
#
#	EXAMPLE_SOURCE_FILES  Other programs that will be compiled as part of the
#	                      build, but which is not part of the library nor is
#	                      run as tests.
#
#	PUBLIC_HEADER_FILES   List of public header files that should be
#	                      distributed together with the library. The source
#	                      files can of course include other files than these;
#	                      you should only add to this list if the *user* of
#	                      the library needs it.
#
# ATTIC_FILES           Unmaintained files. This for the projects developers
#                       only. Don't expect these files to build.

# originally generated with the command:
# find opm -name '*.c*' -printf '\t%p\n' | sort
list (APPEND MAIN_SOURCE_FILES
	opm/core/grid/GridManager.cpp
	opm/core/grid/grid.c
	opm/core/grid/cart_grid.c
	opm/core/grid/cornerpoint_grid.c
	opm/core/grid/cpgpreprocess/facetopology.c
	opm/core/grid/cpgpreprocess/geometry.c
	opm/core/grid/cpgpreprocess/preprocess.c
	opm/core/grid/cpgpreprocess/uniquepoints.c
	opm/core/io/eclipse/EclipseGridInspector.cpp
	opm/core/io/eclipse/EclipseGridParser.cpp
	opm/core/io/eclipse/EclipseWriter.cpp
	opm/core/io/eclipse/writeECLData.cpp
	opm/core/io/OutputWriter.cpp
	opm/core/io/vag/vag.cpp
	opm/core/io/vtk/writeVtkData.cpp
	opm/core/linalg/LinearSolverFactory.cpp
	opm/core/linalg/LinearSolverInterface.cpp
	opm/core/linalg/LinearSolverIstl.cpp
	opm/core/linalg/LinearSolverUmfpack.cpp
	opm/core/linalg/call_umfpack.c
	opm/core/linalg/sparse_sys.c
	opm/core/pressure/CompressibleTpfa.cpp
	opm/core/pressure/FlowBCManager.cpp
	opm/core/pressure/IncompTpfa.cpp
	opm/core/pressure/cfsh.c
	opm/core/pressure/flow_bc.c
	opm/core/pressure/fsh.c
	opm/core/pressure/fsh_common_impl.c
	opm/core/pressure/ifsh.c
	opm/core/pressure/mimetic/hybsys.c
	opm/core/pressure/mimetic/hybsys_global.c
	opm/core/pressure/mimetic/mimetic.c
	opm/core/pressure/msmfem/coarse_conn.c
	opm/core/pressure/msmfem/coarse_sys.c
	opm/core/pressure/msmfem/dfs.c
	opm/core/pressure/msmfem/hash_set.c
	opm/core/pressure/msmfem/ifsh_ms.c
	opm/core/pressure/msmfem/partition.c
	opm/core/pressure/tpfa/cfs_tpfa.c
	opm/core/pressure/tpfa/cfs_tpfa_residual.c
	opm/core/pressure/tpfa/compr_bc.c
	opm/core/pressure/tpfa/compr_quant.c
	opm/core/pressure/tpfa/compr_quant_general.c
	opm/core/pressure/tpfa/compr_source.c
	opm/core/pressure/tpfa/ifs_tpfa.c
	opm/core/pressure/tpfa/trans_tpfa.c
	opm/core/pressure/legacy_well.c
	opm/core/props/BlackoilPropertiesBasic.cpp
	opm/core/props/BlackoilPropertiesFromDeck.cpp
	opm/core/props/IncompPropertiesBasic.cpp
	opm/core/props/IncompPropertiesFromDeck.cpp
	opm/core/props/pvt/BlackoilPvtProperties.cpp
	opm/core/props/pvt/PvtPropertiesBasic.cpp
	opm/core/props/pvt/PvtPropertiesIncompFromDeck.cpp
	opm/core/props/pvt/SinglePvtDead.cpp
	opm/core/props/pvt/SinglePvtDeadSpline.cpp
	opm/core/props/pvt/SinglePvtInterface.cpp
	opm/core/props/pvt/SinglePvtLiveGas.cpp
	opm/core/props/pvt/SinglePvtLiveOil.cpp
	opm/core/props/rock/RockBasic.cpp
	opm/core/props/rock/RockCompressibility.cpp
	opm/core/props/rock/RockFromDeck.cpp
	opm/core/props/satfunc/SatFuncGwseg.cpp
	opm/core/props/satfunc/SatFuncSimple.cpp
	opm/core/props/satfunc/SatFuncStone2.cpp
	opm/core/props/satfunc/SaturationPropsBasic.cpp
	opm/core/props/satfunc/SaturationPropsFromDeck.cpp
	opm/core/simulator/BlackoilState.cpp
	opm/core/simulator/SimulatorCompressibleTwophase.cpp
	opm/core/simulator/SimulatorIncompTwophase.cpp
	opm/core/simulator/SimulatorOutput.cpp
	opm/core/simulator/SimulatorReport.cpp
	opm/core/simulator/SimulatorState.cpp
	opm/core/simulator/SimulatorTimer.cpp
	opm/core/tof/DGBasis.cpp
	opm/core/tof/TofReorder.cpp
	opm/core/tof/TofDiscGalReorder.cpp
	opm/core/transport/TransportSolverTwophaseInterface.cpp
	opm/core/transport/implicit/TransportSolverTwophaseImplicit.cpp
	opm/core/transport/implicit/transport_source.c
	opm/core/transport/minimal/spu_explicit.c
	opm/core/transport/minimal/spu_implicit.c
	opm/core/transport/reorder/TransportSolverCompressibleTwophaseReorder.cpp
	opm/core/transport/reorder/ReorderSolverInterface.cpp
	opm/core/transport/reorder/TransportSolverTwophaseReorder.cpp
	opm/core/transport/reorder/reordersequence.cpp
	opm/core/transport/reorder/tarjan.c
	opm/core/utility/Event.cpp
	opm/core/utility/MonotCubicInterpolator.cpp
	opm/core/utility/StopWatch.cpp
	opm/core/utility/VelocityInterpolation.cpp
	opm/core/utility/WachspressCoord.cpp
	opm/core/utility/miscUtilities.cpp
	opm/core/utility/miscUtilitiesBlackoil.cpp
	opm/core/utility/NullStream.cpp
	opm/core/utility/parameters/Parameter.cpp
	opm/core/utility/parameters/ParameterGroup.cpp
	opm/core/utility/parameters/ParameterTools.cpp
	opm/core/utility/parameters/ParameterXML.cpp
	opm/core/utility/parameters/tinyxml/tinystr.cpp
	opm/core/utility/parameters/tinyxml/tinyxml.cpp
	opm/core/utility/parameters/tinyxml/tinyxmlerror.cpp
	opm/core/utility/parameters/tinyxml/tinyxmlparser.cpp
	opm/core/utility/parameters/tinyxml/xmltest.cpp
	opm/core/version.c
	opm/core/wells/InjectionSpecification.cpp
	opm/core/wells/ProductionSpecification.cpp
	opm/core/wells/WellCollection.cpp
	opm/core/wells/WellsGroup.cpp
	opm/core/wells/WellsManager.cpp
	opm/core/wells/wells.c
	opm/core/wells/well_controls.c
	)

# originally generated with the command:
# find tests -name '*.cpp' -a ! -wholename '*/not-unit/*' -printf '\t%p\n' | sort
list (APPEND TEST_SOURCE_FILES
	tests/test_spline.cpp
	tests/test_propertysystem.cpp
	tests/test_dgbasis.cpp
	tests/test_cartgrid.cpp
	tests/test_cubic.cpp
	tests/test_event.cpp
	tests/test_nonuniformtablelinear.cpp
	tests/test_sparsevector.cpp
	tests/test_sparsetable.cpp
	tests/test_velocityinterpolation.cpp
	tests/test_quadratures.cpp
	tests/test_uniformtablelinear.cpp
	tests/test_wells.cpp
	tests/test_wachspresscoord.cpp
	tests/test_column_extract.cpp
	tests/test_geom2d.cpp
	tests/test_linearsolver.cpp
	tests/test_param.cpp
	tests/test_blackoilfluid.cpp
	tests/test_shadow.cpp
<<<<<<< HEAD
        tests/test_units.cpp
        tests/test_blackoilstate.cpp
        tests/test_wellsmanager.cpp
        tests/test_wellcontrols.cpp
	tests/test_equil.cpp
	tests/test_regionmapping.cpp
=======
	tests/test_units.cpp
	tests/test_blackoilstate.cpp
	tests/test_parser.cpp
	tests/test_wellsmanager.cpp
	tests/test_wellcontrols.cpp
	tests/test_wellsgroup.cpp
	tests/test_wellcollection.cpp
>>>>>>> 62a0cf16
  )

# originally generated with the command:
# find tests -name '*.xml' -a ! -wholename '*/not-unit/*' -printf '\t%p\n' | sort
list (APPEND TEST_DATA_FILES
	tests/extratestdata.xml
	tests/testdata.xml
	tests/liveoil.DATA
<<<<<<< HEAD
  tests/wetgas.DATA
  tests/testBlackoilState1.DATA
  tests/testBlackoilState2.DATA
  tests/wells_manager_data.data
	tests/capillary.DATA
	tests/capillary_overlap.DATA
	tests/deadfluids.DATA
	tests/equil_liveoil.DATA
=======
	tests/wetgas.DATA
	tests/testBlackoilState1.DATA
	tests/testBlackoilState2.DATA
	tests/wells_manager_data.data
	tests/wells_manager_data_expanded.data
	tests/wells_manager_data_wellSTOP.data
	tests/wells_group.data
>>>>>>> 62a0cf16
	)

# originally generated with the command:
# find tutorials examples -name '*.c*' -printf '\t%p\n' | sort
list (APPEND EXAMPLE_SOURCE_FILES
	examples/compute_initial_state.cpp
	examples/compute_tof.cpp
	examples/compute_tof_from_files.cpp
	examples/import_rewrite.cpp
	examples/sim_2p_comp_reorder.cpp
	examples/sim_2p_incomp.cpp
	examples/wells_example.cpp
	tutorials/tutorial1.cpp
	tutorials/tutorial2.cpp
	tutorials/tutorial3.cpp
	tutorials/tutorial4.cpp
	)

# originally generated with the command:
# find attic -name '*.c*' -printf '\t%p\n' | sort
list (APPEND ATTIC_FILES
	attic/bo_resprop_test.cpp
	attic/pvt_test.cpp
	attic/relperm_test.cpp
	attic/test_cfs_tpfa.c
	attic/test_ert.cpp
	attic/test_jacsys.cpp
	attic/test_lapack.cpp
	attic/test_read_grid.c
	attic/test_readpolymer.cpp
	attic/test_read_vag.cpp
	attic/test_writeVtkData.cpp
	)

# programs listed here will not only be compiled, but also marked for
# installation
list (APPEND PROGRAM_SOURCE_FILES
	examples/sim_2p_comp_reorder.cpp
	examples/sim_2p_incomp.cpp
	)

# originally generated with the command:
# find opm -name '*.h*' -a ! -name '*-pch.hpp' -printf '\t%p\n' | sort
list (APPEND PUBLIC_HEADER_FILES
	opm/core/doxygen_main.hpp
	opm/core/grid.h
	opm/core/grid/CellQuadrature.hpp
	opm/core/grid/ColumnExtract.hpp
	opm/core/grid/FaceQuadrature.hpp
	opm/core/grid/GridManager.hpp
	opm/core/grid/cart_grid.h
	opm/core/grid/cornerpoint_grid.h
	opm/core/grid/cpgpreprocess/facetopology.h
	opm/core/grid/cpgpreprocess/geometry.h
	opm/core/grid/cpgpreprocess/grdecl.h
	opm/core/grid/cpgpreprocess/preprocess.h
	opm/core/grid/cpgpreprocess/uniquepoints.h
	opm/core/io/eclipse/CornerpointChopper.hpp
	opm/core/io/eclipse/EclipseGridInspector.hpp
	opm/core/io/eclipse/EclipseGridParser.hpp
	opm/core/io/eclipse/EclipseGridParserHelpers.hpp
	opm/core/io/eclipse/EclipseUnits.hpp
	opm/core/io/eclipse/EclipseWriter.hpp
	opm/core/io/eclipse/SpecialEclipseFields.hpp
	opm/core/io/eclipse/writeECLData.hpp
	opm/core/io/OutputWriter.hpp
	opm/core/io/vag/vag.hpp
	opm/core/io/vtk/writeVtkData.hpp
	opm/core/linalg/LinearSolverFactory.hpp
	opm/core/linalg/LinearSolverInterface.hpp
	opm/core/linalg/LinearSolverIstl.hpp
	opm/core/linalg/LinearSolverUmfpack.hpp
	opm/core/linalg/blas_lapack.h
	opm/core/linalg/call_umfpack.h
	opm/core/linalg/sparse_sys.h
	opm/core/version.h
	opm/core/wells.h
	opm/core/well_controls.h
	opm/core/pressure/CompressibleTpfa.hpp
	opm/core/pressure/FlowBCManager.hpp
	opm/core/pressure/IncompTpfa.hpp
	opm/core/pressure/flow_bc.h
	opm/core/pressure/fsh.h
	opm/core/pressure/fsh_common_impl.h
	opm/core/pressure/legacy_well.h
	opm/core/pressure/mimetic/hybsys.h
	opm/core/pressure/mimetic/hybsys_global.h
	opm/core/pressure/mimetic/mimetic.h
	opm/core/pressure/msmfem/coarse_conn.h
	opm/core/pressure/msmfem/coarse_sys.h
	opm/core/pressure/msmfem/dfs.h
	opm/core/pressure/msmfem/hash_set.h
	opm/core/pressure/msmfem/ifsh_ms.h
	opm/core/pressure/msmfem/partition.h
	opm/core/pressure/tpfa/cfs_tpfa.h
	opm/core/pressure/tpfa/cfs_tpfa_residual.h
	opm/core/pressure/tpfa/compr_bc.h
	opm/core/pressure/tpfa/compr_quant.h
	opm/core/pressure/tpfa/compr_quant_general.h
	opm/core/pressure/tpfa/compr_source.h
	opm/core/pressure/tpfa/ifs_tpfa.h
	opm/core/pressure/tpfa/trans_tpfa.h
	opm/core/props/BlackoilPhases.hpp
	opm/core/props/BlackoilPropertiesBasic.hpp
	opm/core/props/BlackoilPropertiesFromDeck.hpp
	opm/core/props/BlackoilPropertiesInterface.hpp
	opm/core/props/IncompPropertiesBasic.hpp
	opm/core/props/IncompPropertiesFromDeck.hpp
	opm/core/props/IncompPropertiesInterface.hpp
	opm/core/props/IncompPropertiesShadow.hpp
	opm/core/props/IncompPropertiesShadow_impl.hpp
	opm/core/props/phaseUsageFromDeck.hpp
	opm/core/props/pvt/BlackoilPvtProperties.hpp
	opm/core/props/pvt/PvtPropertiesBasic.hpp
	opm/core/props/pvt/PvtPropertiesIncompFromDeck.hpp
	opm/core/props/pvt/SinglePvtConstCompr.hpp
	opm/core/props/pvt/SinglePvtDead.hpp
	opm/core/props/pvt/SinglePvtDeadSpline.hpp
	opm/core/props/pvt/SinglePvtInterface.hpp
	opm/core/props/pvt/SinglePvtLiveGas.hpp
	opm/core/props/pvt/SinglePvtLiveOil.hpp
	opm/core/props/rock/RockBasic.hpp
	opm/core/props/rock/RockCompressibility.hpp
	opm/core/props/rock/RockFromDeck.hpp
	opm/core/props/satfunc/SatFuncBase.hpp
	opm/core/props/satfunc/SatFuncGwseg.hpp
	opm/core/props/satfunc/SatFuncSimple.hpp
	opm/core/props/satfunc/SatFuncStone2.hpp
	opm/core/props/satfunc/SaturationPropsBasic.hpp
	opm/core/props/satfunc/SaturationPropsFromDeck.hpp
	opm/core/props/satfunc/SaturationPropsFromDeck_impl.hpp
	opm/core/props/satfunc/SaturationPropsInterface.hpp
	opm/core/simulator/BlackoilState.hpp
	opm/core/simulator/EquilibrationHelpers.hpp
	opm/core/simulator/SimulatorCompressibleTwophase.hpp
	opm/core/simulator/SimulatorIncompTwophase.hpp
	opm/core/simulator/SimulatorOutput.hpp
	opm/core/simulator/SimulatorReport.hpp
	opm/core/simulator/SimulatorState.hpp
	opm/core/simulator/SimulatorTimer.hpp
	opm/core/simulator/TwophaseState.hpp
	opm/core/simulator/TwophaseState_impl.hpp
	opm/core/simulator/WellState.hpp
	opm/core/simulator/initState.hpp
	opm/core/simulator/initState_impl.hpp
	opm/core/simulator/initStateEquil.hpp
	opm/core/simulator/initStateEquil_impl.hpp
	opm/core/tof/DGBasis.hpp
	opm/core/tof/TofReorder.hpp
	opm/core/tof/TofDiscGalReorder.hpp
	opm/core/transport/TransportSolverTwophaseInterface.hpp
	opm/core/transport/implicit/CSRMatrixBlockAssembler.hpp
	opm/core/transport/implicit/CSRMatrixUmfpackSolver.hpp
	opm/core/transport/implicit/ImplicitAssembly.hpp
	opm/core/transport/implicit/ImplicitTransport.hpp
	opm/core/transport/implicit/JacobianSystem.hpp
	opm/core/transport/implicit/NormSupport.hpp
	opm/core/transport/implicit/SinglePointUpwindTwoPhase.hpp
	opm/core/transport/implicit/TransportSolverTwophaseImplicit.hpp
	opm/core/transport/implicit/SimpleFluid2pWrappingProps.hpp
	opm/core/transport/implicit/SimpleFluid2pWrappingProps_impl.hpp
	opm/core/transport/implicit/transport_source.h
	opm/core/transport/minimal/spu_explicit.h
	opm/core/transport/minimal/spu_implicit.h
	opm/core/transport/reorder/TransportSolverCompressibleTwophaseReorder.hpp
	opm/core/transport/reorder/ReorderSolverInterface.hpp
	opm/core/transport/reorder/TransportSolverTwophaseReorder.hpp
	opm/core/transport/reorder/reordersequence.h
	opm/core/transport/reorder/tarjan.h
	opm/core/utility/Average.hpp
	opm/core/utility/ClassName.hpp
	opm/core/utility/DataMap.hpp
	opm/core/utility/ErrorMacros.hpp
	opm/core/utility/Event.hpp
	opm/core/utility/Event_impl.hpp
	opm/core/utility/Exceptions.hpp
	opm/core/utility/Factory.hpp
	opm/core/utility/MonotCubicInterpolator.hpp
	opm/core/utility/NonuniformTableLinear.hpp
	opm/core/utility/NullStream.hpp
	opm/core/utility/PolynomialUtils.hpp
	opm/core/utility/RegionMapping.hpp
	opm/core/utility/RootFinders.hpp
	opm/core/utility/SparseTable.hpp
	opm/core/utility/SparseVector.hpp
	opm/core/utility/Spline.hpp
	opm/core/utility/StopWatch.hpp
	opm/core/utility/TridiagonalMatrix.hpp
	opm/core/utility/UniformTableLinear.hpp
	opm/core/utility/Units.hpp
	opm/core/utility/Unused.hpp
	opm/core/utility/VelocityInterpolation.hpp
	opm/core/utility/WachspressCoord.hpp
	opm/core/utility/buildUniformMonotoneTable.hpp
	opm/core/utility/have_boost_redef.hpp
	opm/core/utility/linearInterpolation.hpp
	opm/core/utility/miscUtilities.hpp
	opm/core/utility/miscUtilitiesBlackoil.hpp
	opm/core/utility/parameters/Parameter.hpp
	opm/core/utility/parameters/ParameterGroup.hpp
	opm/core/utility/parameters/ParameterGroup_impl.hpp
	opm/core/utility/parameters/ParameterMapItem.hpp
	opm/core/utility/parameters/ParameterRequirement.hpp
	opm/core/utility/parameters/ParameterStrings.hpp
	opm/core/utility/parameters/ParameterTools.hpp
	opm/core/utility/parameters/ParameterXML.hpp
	opm/core/utility/parameters/tinyxml/tinystr.h
	opm/core/utility/parameters/tinyxml/tinyxml.h
	opm/core/utility/PropertySystem.hpp
	opm/core/utility/share_obj.hpp
	opm/core/wells/InjectionSpecification.hpp
	opm/core/wells/ProductionSpecification.hpp
	opm/core/wells/WellCollection.hpp
	opm/core/wells/WellsGroup.hpp
	opm/core/wells/WellsManager.hpp
	)<|MERGE_RESOLUTION|>--- conflicted
+++ resolved
@@ -166,14 +166,8 @@
 	tests/test_param.cpp
 	tests/test_blackoilfluid.cpp
 	tests/test_shadow.cpp
-<<<<<<< HEAD
-        tests/test_units.cpp
-        tests/test_blackoilstate.cpp
-        tests/test_wellsmanager.cpp
-        tests/test_wellcontrols.cpp
 	tests/test_equil.cpp
 	tests/test_regionmapping.cpp
-=======
 	tests/test_units.cpp
 	tests/test_blackoilstate.cpp
 	tests/test_parser.cpp
@@ -181,7 +175,6 @@
 	tests/test_wellcontrols.cpp
 	tests/test_wellsgroup.cpp
 	tests/test_wellcollection.cpp
->>>>>>> 62a0cf16
   )
 
 # originally generated with the command:
@@ -190,16 +183,10 @@
 	tests/extratestdata.xml
 	tests/testdata.xml
 	tests/liveoil.DATA
-<<<<<<< HEAD
-  tests/wetgas.DATA
-  tests/testBlackoilState1.DATA
-  tests/testBlackoilState2.DATA
-  tests/wells_manager_data.data
 	tests/capillary.DATA
 	tests/capillary_overlap.DATA
 	tests/deadfluids.DATA
 	tests/equil_liveoil.DATA
-=======
 	tests/wetgas.DATA
 	tests/testBlackoilState1.DATA
 	tests/testBlackoilState2.DATA
@@ -207,7 +194,6 @@
 	tests/wells_manager_data_expanded.data
 	tests/wells_manager_data_wellSTOP.data
 	tests/wells_group.data
->>>>>>> 62a0cf16
 	)
 
 # originally generated with the command:
